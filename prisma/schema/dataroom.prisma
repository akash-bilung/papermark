--- conflicted
+++ resolved
@@ -160,13 +160,13 @@
   DATAROOM_FOLDER
 }
 
-<<<<<<< HEAD
 enum DefaultGroupPermissionStrategy {
   ask_every_time
   inherit_from_parent
   use_default_permissions
   no_permissions
-=======
+}
+
 model PermissionGroup {
   id String @id @default(cuid())
   name String
@@ -206,5 +206,4 @@
 
   @@unique([groupId, itemId])
   @@index([groupId])
->>>>>>> a0dbbdfa
 }