import dynamic from "next/dynamic";

<<<<<<< HEAD


import { Brand, Document, DocumentVersion } from "@prisma/client";
=======
import {
  Brand,
  DataroomBrand,
  Document,
  DocumentVersion,
} from "@prisma/client";
>>>>>>> b5817050
import { ExtendedRecordMap } from "notion-types";

import {
  LinkWithDataroomDocument,
  LinkWithDocument,
  NotionTheme,
  WatermarkConfig,
} from "@/lib/types";
import { useMediaQuery } from "@/lib/utils/use-media-query";

<<<<<<< HEAD
import { NotionPage } from "@/components/NotionPage";
import PDFViewer from "@/components/view/PDFViewer";
import { DEFAULT_DOCUMENT_VIEW_TYPE } from "@/components/view/document-view";

=======
import { DEFAULT_DOCUMENT_VIEW_TYPE } from "@/components/view/document-view";
import { NotionPage } from "@/components/view/viewer/notion-page";
import PDFViewer from "@/components/view/viewer/pdf-default-viewer";

import { DEFAULT_DATAROOM_DOCUMENT_VIEW_TYPE } from "./dataroom/dataroom-document-view";
import { TNavData } from "./nav";
>>>>>>> b5817050
import AdvancedExcelViewer from "./viewer/advanced-excel-viewer";
import DownloadOnlyViewer from "./viewer/download-only-viewer";
import ImageViewer from "./viewer/image-viewer";
import PagesHorizontalViewer from "./viewer/pages-horizontal-viewer";
import PagesVerticalViewer from "./viewer/pages-vertical-viewer";
import VideoViewer from "./viewer/video-viewer";

const ExcelViewer = dynamic(
  () => import("@/components/view/viewer/excel-viewer"),
  { ssr: false },
);

export type TViewDocumentData = Document & {
  versions: DocumentVersion[];
};

const isDownloadAllowed = (
  canDownload: boolean | undefined,
<<<<<<< HEAD
  linkAllowDownload: boolean | undefined | null,
=======
  linkAllowDownload: boolean | undefined,
>>>>>>> b5817050
): boolean => {
  if (canDownload === false) return false;
  return !!linkAllowDownload;
};

export default function ViewData({
  viewData,
  link,
  document,
  notionData,
  brand,
  showPoweredByBanner,
  showAccountCreationSlide,
  useAdvancedExcelViewer,
  viewerEmail,
  dataroomId,
  canDownload,
}: {
  viewData: DEFAULT_DOCUMENT_VIEW_TYPE | DEFAULT_DATAROOM_DOCUMENT_VIEW_TYPE;
  link: LinkWithDocument | LinkWithDataroomDocument;
  document: TViewDocumentData;
  notionData?: {
    rootNotionPageId: string | null;
    recordMap: ExtendedRecordMap | null;
    theme: NotionTheme | null;
  };
  brand?: Partial<Brand> | Partial<DataroomBrand> | null;
  showPoweredByBanner?: boolean;
  showAccountCreationSlide?: boolean;
  useAdvancedExcelViewer?: boolean;
  viewerEmail?: string;
  dataroomId?: string;
  canDownload?: boolean;
}) {
<<<<<<< HEAD
  const allowDownload = isDownloadAllowed(canDownload, link.allowDownload);
=======
  const { isMobile } = useMediaQuery();

  const navData: TNavData = {
    viewId: viewData.viewId,
    isPreview: viewData.isPreview,
    linkId: link.id,
    brand: brand,
    viewerId: "viewerId" in viewData ? viewData.viewerId : undefined,
    isMobile: isMobile,
    isDataroom: !!dataroomId,
    documentId: document.id,
    dataroomId: dataroomId,
    conversationsEnabled:
      !!dataroomId &&
      ("conversationsEnabled" in viewData
        ? viewData.conversationsEnabled
        : false),
    assistantEnabled: document.assistantEnabled,
    allowDownload: isDownloadAllowed(canDownload, link.allowDownload ?? false),
  };

  // Calculate allowDownload once for all components

>>>>>>> b5817050
  return notionData?.recordMap ? (
    <NotionPage
      recordMap={notionData.recordMap}
      versionNumber={document.versions[0].versionNumber}
      theme={notionData.theme}
      screenshotProtectionEnabled={link.enableScreenshotProtection!}
      navData={navData}
    />
  ) : document.downloadOnly ? (
    <DownloadOnlyViewer
<<<<<<< HEAD
      file={viewData.file!}
      linkId={link.id}
      viewId={viewData.viewId}
      documentId={document.id}
      allowDownload={allowDownload}
=======
>>>>>>> b5817050
      versionNumber={document.versions[0].versionNumber}
      documentName={document.name}
      navData={navData}
    />
  ) : viewData.fileType === "sheet" && viewData.sheetData ? (
    <ExcelViewer
      versionNumber={document.versions[0].versionNumber}
      sheetData={viewData.sheetData}
<<<<<<< HEAD
      brand={brand}
      allowDownload={allowDownload}
=======
>>>>>>> b5817050
      screenshotProtectionEnabled={link.enableScreenshotProtection!}
      navData={navData}
    />
  ) : viewData.fileType === "sheet" && useAdvancedExcelViewer ? (
    <AdvancedExcelViewer
      file={viewData.file!}
<<<<<<< HEAD
      allowDownload={allowDownload}
      brand={brand}
      dataroomId={dataroomId}
=======
      versionNumber={document.versions[0].versionNumber}
      navData={navData}
>>>>>>> b5817050
    />
  ) : viewData.fileType === "image" ? (
    <ImageViewer
      file={viewData.file!}
<<<<<<< HEAD
      linkId={link.id}
      documentId={document.id}
      viewId={viewData.viewId}
      assistantEnabled={document.assistantEnabled}
      allowDownload={allowDownload}
      feedbackEnabled={link.enableFeedback!}
=======
>>>>>>> b5817050
      screenshotProtectionEnabled={link.enableScreenshotProtection!}
      versionNumber={document.versions[0].versionNumber}
      showPoweredByBanner={showPoweredByBanner}
      viewerEmail={viewerEmail}
      watermarkConfig={
        link.enableWatermark ? (link.watermarkConfig as WatermarkConfig) : null
      }
      ipAddress={viewData.ipAddress}
      linkName={link.name ?? `Link #${link.id.slice(-5)}`}
      navData={navData}
    />
  ) : viewData.pages && !document.versions[0].isVertical ? (
    <PagesHorizontalViewer
      pages={viewData.pages}
<<<<<<< HEAD
      viewId={viewData.viewId}
      isPreview={viewData.isPreview}
      linkId={link.id}
      documentId={document.id}
      assistantEnabled={document.assistantEnabled}
      allowDownload={allowDownload}
=======
>>>>>>> b5817050
      feedbackEnabled={link.enableFeedback!}
      screenshotProtectionEnabled={link.enableScreenshotProtection!}
      versionNumber={document.versions[0].versionNumber}
      showPoweredByBanner={showPoweredByBanner}
      showAccountCreationSlide={showAccountCreationSlide}
      enableQuestion={link.enableQuestion}
      feedback={link.feedback}
      viewerEmail={viewerEmail}
      watermarkConfig={
        link.enableWatermark ? (link.watermarkConfig as WatermarkConfig) : null
      }
      ipAddress={viewData.ipAddress}
      linkName={link.name ?? `Link #${link.id.slice(-5)}`}
      navData={navData}
    />
  ) : viewData.pages && document.versions[0].isVertical ? (
    <PagesVerticalViewer
      pages={viewData.pages}
<<<<<<< HEAD
      viewId={viewData.viewId}
      isPreview={viewData.isPreview}
      linkId={link.id}
      documentId={document.id}
      assistantEnabled={document.assistantEnabled}
      allowDownload={allowDownload}
=======
>>>>>>> b5817050
      feedbackEnabled={link.enableFeedback!}
      screenshotProtectionEnabled={link.enableScreenshotProtection!}
      versionNumber={document.versions[0].versionNumber}
      showPoweredByBanner={showPoweredByBanner}
      enableQuestion={link.enableQuestion}
      feedback={link.feedback}
      viewerEmail={viewerEmail}
      watermarkConfig={
        link.enableWatermark ? (link.watermarkConfig as WatermarkConfig) : null
      }
      ipAddress={viewData.ipAddress}
      linkName={link.name ?? `Link #${link.id.slice(-5)}`}
      navData={navData}
    />
  ) : viewData.fileType === "video" ? (
    <VideoViewer
      file={viewData.file!}
<<<<<<< HEAD
      linkId={link.id}
      viewId={viewData.viewId}
      documentId={document.id}
      documentName={document.name}
      allowDownload={allowDownload}
=======
>>>>>>> b5817050
      screenshotProtectionEnabled={link.enableScreenshotProtection!}
      versionNumber={document.versions[0].versionNumber}
      navData={navData}
    />
  ) : (
    <PDFViewer
      file={viewData.file}
      name={document.name}
<<<<<<< HEAD
      allowDownload={allowDownload}
      assistantEnabled={document.assistantEnabled}
=======
>>>>>>> b5817050
      versionNumber={document.versions[0].versionNumber}
      navData={navData}
    />
  );
}<|MERGE_RESOLUTION|>--- conflicted
+++ resolved
@@ -1,17 +1,11 @@
 import dynamic from "next/dynamic";
 
-<<<<<<< HEAD
-
-
-import { Brand, Document, DocumentVersion } from "@prisma/client";
-=======
 import {
   Brand,
   DataroomBrand,
   Document,
   DocumentVersion,
 } from "@prisma/client";
->>>>>>> b5817050
 import { ExtendedRecordMap } from "notion-types";
 
 import {
@@ -22,19 +16,12 @@
 } from "@/lib/types";
 import { useMediaQuery } from "@/lib/utils/use-media-query";
 
-<<<<<<< HEAD
-import { NotionPage } from "@/components/NotionPage";
-import PDFViewer from "@/components/view/PDFViewer";
-import { DEFAULT_DOCUMENT_VIEW_TYPE } from "@/components/view/document-view";
-
-=======
 import { DEFAULT_DOCUMENT_VIEW_TYPE } from "@/components/view/document-view";
 import { NotionPage } from "@/components/view/viewer/notion-page";
 import PDFViewer from "@/components/view/viewer/pdf-default-viewer";
 
 import { DEFAULT_DATAROOM_DOCUMENT_VIEW_TYPE } from "./dataroom/dataroom-document-view";
 import { TNavData } from "./nav";
->>>>>>> b5817050
 import AdvancedExcelViewer from "./viewer/advanced-excel-viewer";
 import DownloadOnlyViewer from "./viewer/download-only-viewer";
 import ImageViewer from "./viewer/image-viewer";
@@ -53,11 +40,7 @@
 
 const isDownloadAllowed = (
   canDownload: boolean | undefined,
-<<<<<<< HEAD
-  linkAllowDownload: boolean | undefined | null,
-=======
   linkAllowDownload: boolean | undefined,
->>>>>>> b5817050
 ): boolean => {
   if (canDownload === false) return false;
   return !!linkAllowDownload;
@@ -92,9 +75,6 @@
   dataroomId?: string;
   canDownload?: boolean;
 }) {
-<<<<<<< HEAD
-  const allowDownload = isDownloadAllowed(canDownload, link.allowDownload);
-=======
   const { isMobile } = useMediaQuery();
 
   const navData: TNavData = {
@@ -118,7 +98,6 @@
 
   // Calculate allowDownload once for all components
 
->>>>>>> b5817050
   return notionData?.recordMap ? (
     <NotionPage
       recordMap={notionData.recordMap}
@@ -129,14 +108,6 @@
     />
   ) : document.downloadOnly ? (
     <DownloadOnlyViewer
-<<<<<<< HEAD
-      file={viewData.file!}
-      linkId={link.id}
-      viewId={viewData.viewId}
-      documentId={document.id}
-      allowDownload={allowDownload}
-=======
->>>>>>> b5817050
       versionNumber={document.versions[0].versionNumber}
       documentName={document.name}
       navData={navData}
@@ -145,38 +116,18 @@
     <ExcelViewer
       versionNumber={document.versions[0].versionNumber}
       sheetData={viewData.sheetData}
-<<<<<<< HEAD
-      brand={brand}
-      allowDownload={allowDownload}
-=======
->>>>>>> b5817050
       screenshotProtectionEnabled={link.enableScreenshotProtection!}
       navData={navData}
     />
   ) : viewData.fileType === "sheet" && useAdvancedExcelViewer ? (
     <AdvancedExcelViewer
       file={viewData.file!}
-<<<<<<< HEAD
-      allowDownload={allowDownload}
-      brand={brand}
-      dataroomId={dataroomId}
-=======
       versionNumber={document.versions[0].versionNumber}
       navData={navData}
->>>>>>> b5817050
     />
   ) : viewData.fileType === "image" ? (
     <ImageViewer
       file={viewData.file!}
-<<<<<<< HEAD
-      linkId={link.id}
-      documentId={document.id}
-      viewId={viewData.viewId}
-      assistantEnabled={document.assistantEnabled}
-      allowDownload={allowDownload}
-      feedbackEnabled={link.enableFeedback!}
-=======
->>>>>>> b5817050
       screenshotProtectionEnabled={link.enableScreenshotProtection!}
       versionNumber={document.versions[0].versionNumber}
       showPoweredByBanner={showPoweredByBanner}
@@ -191,15 +142,6 @@
   ) : viewData.pages && !document.versions[0].isVertical ? (
     <PagesHorizontalViewer
       pages={viewData.pages}
-<<<<<<< HEAD
-      viewId={viewData.viewId}
-      isPreview={viewData.isPreview}
-      linkId={link.id}
-      documentId={document.id}
-      assistantEnabled={document.assistantEnabled}
-      allowDownload={allowDownload}
-=======
->>>>>>> b5817050
       feedbackEnabled={link.enableFeedback!}
       screenshotProtectionEnabled={link.enableScreenshotProtection!}
       versionNumber={document.versions[0].versionNumber}
@@ -218,15 +160,6 @@
   ) : viewData.pages && document.versions[0].isVertical ? (
     <PagesVerticalViewer
       pages={viewData.pages}
-<<<<<<< HEAD
-      viewId={viewData.viewId}
-      isPreview={viewData.isPreview}
-      linkId={link.id}
-      documentId={document.id}
-      assistantEnabled={document.assistantEnabled}
-      allowDownload={allowDownload}
-=======
->>>>>>> b5817050
       feedbackEnabled={link.enableFeedback!}
       screenshotProtectionEnabled={link.enableScreenshotProtection!}
       versionNumber={document.versions[0].versionNumber}
@@ -244,14 +177,6 @@
   ) : viewData.fileType === "video" ? (
     <VideoViewer
       file={viewData.file!}
-<<<<<<< HEAD
-      linkId={link.id}
-      viewId={viewData.viewId}
-      documentId={document.id}
-      documentName={document.name}
-      allowDownload={allowDownload}
-=======
->>>>>>> b5817050
       screenshotProtectionEnabled={link.enableScreenshotProtection!}
       versionNumber={document.versions[0].versionNumber}
       navData={navData}
@@ -260,11 +185,6 @@
     <PDFViewer
       file={viewData.file}
       name={document.name}
-<<<<<<< HEAD
-      allowDownload={allowDownload}
-      assistantEnabled={document.assistantEnabled}
-=======
->>>>>>> b5817050
       versionNumber={document.versions[0].versionNumber}
       navData={navData}
     />
