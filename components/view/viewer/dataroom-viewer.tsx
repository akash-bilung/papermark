--- conflicted
+++ resolved
@@ -221,13 +221,10 @@
         dataroomId={dataroom?.id}
         viewerId={viewerId}
         conversationsEnabled={viewData.conversationsEnabled}
-<<<<<<< HEAD
         enableIndexFile={enableIndexFile}
         isEmbedded={isEmbedded}
         viewerEmail={viewerEmail}
-=======
         isTeamMember={viewData.isTeamMember}
->>>>>>> efb3cbac
       />
       <div
         style={{ height: "calc(100vh - 64px)" }}
