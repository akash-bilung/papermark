import { useStats } from "@/lib/swr/use-stats";
import ErrorPage from "next/error";
import BarChartComponent from "../charts/bar-chart";


export default function StatsChart({
  documentId,
  totalPagesMax = 0,
}: {
  documentId: string;
  totalPagesMax?: number;
}) {
  const { stats, loading, error } = useStats();

  if (error && error.status === 404) {
    return <ErrorPage statusCode={404} />;
  }

  if (loading) {
    return <div>No data</div>;
  }

  let durationData = {
    data: Array.from({ length: totalPagesMax }, (_, i) => ({
      pageNumber: (i + 1).toString(),
      avg_duration: 0,
    })),
  };

  const swrData = stats?.duration;

<<<<<<< HEAD
  durationData.data = durationData.data.flatMap((item) => {
    return swrData.data
      .filter((data) => data.pageNumber === item.pageNumber)
      .map((data) => ({
        versionNumber: data.versionNumber,
        pageNumber: item.pageNumber,
        avg_duration: data.avg_duration,
      }));
  });

  console.log("durationData.data", durationData.data);

  // durationData.data = durationData.data.map((item) => {
  //   const swrItem = swrData.data.find(
  //     (data) => data.pageNumber === item.pageNumber
  //   );
  //   return swrItem ? swrItem : item;
  // });

  return (
=======
  durationData.data = durationData.data.map((item) => {
    const swrItem = swrData?.data.find(
      (data) => data.pageNumber === item.pageNumber
    );
    return swrItem ? swrItem : item;
  });

  return stats && stats.views.length > 0 ? (
>>>>>>> 51f3ef2e
    <div className="p-5">
      <BarChartComponent data={durationData.data} />
    </div>
  ) : null;
}<|MERGE_RESOLUTION|>--- conflicted
+++ resolved
@@ -29,16 +29,17 @@
 
   const swrData = stats?.duration;
 
-<<<<<<< HEAD
-  durationData.data = durationData.data.flatMap((item) => {
-    return swrData.data
-      .filter((data) => data.pageNumber === item.pageNumber)
-      .map((data) => ({
-        versionNumber: data.versionNumber,
-        pageNumber: item.pageNumber,
-        avg_duration: data.avg_duration,
-      }));
-  });
+  if (swrData) {
+    durationData.data = durationData.data.flatMap((item) => {
+      return swrData.data
+        .filter((data) => data.pageNumber === item.pageNumber)
+        .map((data) => ({
+          versionNumber: data.versionNumber,
+          pageNumber: item.pageNumber,
+          avg_duration: data.avg_duration,
+        }));
+    });
+  }
 
   console.log("durationData.data", durationData.data);
 
@@ -49,17 +50,7 @@
   //   return swrItem ? swrItem : item;
   // });
 
-  return (
-=======
-  durationData.data = durationData.data.map((item) => {
-    const swrItem = swrData?.data.find(
-      (data) => data.pageNumber === item.pageNumber
-    );
-    return swrItem ? swrItem : item;
-  });
-
   return stats && stats.views.length > 0 ? (
->>>>>>> 51f3ef2e
     <div className="p-5">
       <BarChartComponent data={durationData.data} />
     </div>
