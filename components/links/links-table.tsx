import { useRouter } from "next/router";

import { useMemo, useRef, useState } from "react";

import { useTeam } from "@/context/team-context";
import { PlanEnum } from "@/ee/stripe/constants";
import { DocumentVersion, LinkAudienceType } from "@prisma/client";
import { isWithinInterval, subMinutes } from "date-fns";
import {
  BoxesIcon,
  Code2Icon,
  CopyPlusIcon,
  EyeIcon,
  FileSlidersIcon,
  LinkIcon,
  Settings2Icon,
} from "lucide-react";
import { useQueryState } from "nuqs";
import { toast } from "sonner";
import useSWR, { mutate } from "swr";

import { usePlan } from "@/lib/swr/use-billing";
import useLimits from "@/lib/swr/use-limits";
import { LinkWithViews, WatermarkConfig } from "@/lib/types";
import { cn, copyToClipboard, fetcher, nFormatter, timeAgo } from "@/lib/utils";
import { useMediaQuery } from "@/lib/utils/use-media-query";

import { UpgradePlanModal } from "@/components/billing/upgrade-plan-modal";
import { Button } from "@/components/ui/button";
import {
  Collapsible,
  CollapsibleContent,
  CollapsibleTrigger,
} from "@/components/ui/collapsible";
import {
  DropdownMenu,
  DropdownMenuContent,
  DropdownMenuItem,
  DropdownMenuLabel,
  DropdownMenuSeparator,
  DropdownMenuTrigger,
} from "@/components/ui/dropdown-menu";
import {
  Popover,
  PopoverContent,
  PopoverTrigger,
} from "@/components/ui/popover";
import { Switch } from "@/components/ui/switch";
import {
  Table,
  TableBody,
  TableCell,
  TableHead,
  TableHeader,
  TableRow,
} from "@/components/ui/table";

import FileProcessStatusBar from "../documents/file-process-status-bar";
import BarChart from "../shared/icons/bar-chart";
import ChevronDown from "../shared/icons/chevron-down";
import MoreHorizontal from "../shared/icons/more-horizontal";
import { Badge } from "../ui/badge";
import { Label } from "../ui/label";
import { ButtonTooltip } from "../ui/tooltip";
import EmbedCodeModal from "./embed-code-modal";
import LinkActiveControls, {
  countActiveSettings,
} from "./link-active-controls";
import LinkSheet, {
  DEFAULT_LINK_PROPS,
  type DEFAULT_LINK_TYPE,
} from "./link-sheet";
import { DataroomLinkSheet } from "./link-sheet/dataroom-link-sheet";
import { PermissionsSheet } from "./link-sheet/permissions-sheet";
import { TagColumn } from "./link-sheet/tags/tag-details";
import LinksVisitors from "./links-visitors";
import { PreviewButton } from "./preview-button";

const isDocumentProcessing = (version?: DocumentVersion) => {
  if (!version) return false;
  return (
    !version.hasPages &&
    ["pdf", "slides", "docs", "cad"].includes(version.type!)
  );
};

export default function LinksTable({
  targetType,
  links,
  primaryVersion,
  mutateDocument,
}: {
  targetType: "DOCUMENT" | "DATAROOM";
  links?: LinkWithViews[];
  primaryVersion?: DocumentVersion;
  mutateDocument?: () => void;
}) {
  const [tags, _] = useQueryState<string[]>("tags", {
    parse: (value: string) => value.split(",").filter(Boolean),
    serialize: (value: string[]) => value.join(","),
  });

  const selectedTagNames = useMemo(() => tags ?? [], [tags]);

  const now = Date.now();
  const router = useRouter();
  const { isFree } = usePlan();
  const teamInfo = useTeam();
  const { id: targetId, groupId } = router.query as {
    id: string;
    groupId?: string;
  };

  const { isMobile } = useMediaQuery();

  let processedLinks = useMemo(() => {
    if (!links?.length) return [];

    const oneMinuteAgo = subMinutes(now, 1);
    const sortedLinks = links.sort(
      (a, b) =>
        new Date(b.createdAt).getTime() - new Date(a.createdAt).getTime(),
    );

    return sortedLinks.map((link) => {
      const createdDate = new Date(link.createdAt);
      const updatedDate = new Date(link.updatedAt);

      return {
        ...link,
        isNew: isWithinInterval(createdDate, {
          start: oneMinuteAgo,
          end: now,
        }),
        isUpdated:
          isWithinInterval(updatedDate, {
            start: oneMinuteAgo,
            end: now,
          }) && updatedDate.getTime() !== createdDate.getTime(),
      };
    });
  }, [links, now]);

  processedLinks = useMemo(() => {
    if (!links?.length) return [];
    return processedLinks.filter((link) => {
      if (selectedTagNames.length === 0) return true;
      return link.tags.some((tag) => selectedTagNames.includes(tag.name));
    });
  }, [links, processedLinks, selectedTagNames]);

  const { canAddLinks } = useLimits();

  const [isLoading, setIsLoading] = useState<boolean>(false);
  const [loadingLinks, setLoadingLinks] = useState<Set<string>>(new Set());
  const [isLinkSheetVisible, setIsLinkSheetVisible] = useState<boolean>(false);
  const [selectedLink, setSelectedLink] = useState<DEFAULT_LINK_TYPE>(
    DEFAULT_LINK_PROPS(`${targetType}_LINK`, groupId),
  );
  const [embedModalOpen, setEmbedModalOpen] = useState(false);
  const [selectedEmbedLink, setSelectedEmbedLink] = useState<{
    id: string;
    name: string;
  } | null>(null);
  const [popoverOpen, setPopoverOpen] = useState<string | null>(null);
  const hoverTimeout = useRef<NodeJS.Timeout | null>(null);

  const [showPermissionsSheet, setShowPermissionsSheet] =
    useState<boolean>(false);
  const [editPermissionLink, setEditPermissionLink] =
    useState<LinkWithViews | null>(null);

  const handleCopyToClipboard = (linkString: string) => {
    copyToClipboard(`${linkString}`, "Link copied to clipboard.");
  };

  const handleEditLink = (link: LinkWithViews) => {
    setSelectedLink({
      id: link.id,
      name: link.name || `Link #${link.id.slice(-5)}`,
      domain: link.domainSlug,
      slug: link.slug,
      expiresAt: link.expiresAt,
      password: link.password,
      emailProtected: link.emailProtected,
      emailAuthenticated: link.emailAuthenticated,
      allowDownload: link.allowDownload ? link.allowDownload : false,
      allowList: link.allowList,
      denyList: link.denyList,
      enableNotification: link.enableNotification
        ? link.enableNotification
        : false,
      enableFeedback: link.enableFeedback ? link.enableFeedback : false,
      enableScreenshotProtection: link.enableScreenshotProtection
        ? link.enableScreenshotProtection
        : false,
      enableCustomMetatag: link.enableCustomMetatag
        ? link.enableCustomMetatag
        : false,
      enableQuestion: link.enableQuestion ? link.enableQuestion : false,
      questionText: link.feedback ? link.feedback.data?.question : "",
      questionType: link.feedback ? link.feedback.data?.type : "",
      metaTitle: link.metaTitle,
      metaDescription: link.metaDescription,
      metaImage: link.metaImage,
      metaFavicon: link.metaFavicon,
      enableAgreement: link.enableAgreement ? link.enableAgreement : false,
      agreementId: link.agreementId,
      showBanner: link.showBanner ?? false,
      enableWatermark: link.enableWatermark ?? false,
      watermarkConfig: link.watermarkConfig as WatermarkConfig | null,
      audienceType: link.audienceType,
      groupId: link.groupId,
      customFields: link.customFields || [],
      tags: link.tags.map((tag) => tag.id) || [],
      enableConversation: link.enableConversation ?? false,
      enableUpload: link.enableUpload ?? false,
      isFileRequestOnly: link.isFileRequestOnly ?? false,
      uploadFolderId: link.uploadFolderId ?? null,
      uploadFolderName: link.uploadFolderName ?? "Home",
      enableIndexFile: link.enableIndexFile ?? false,
      permissionGroupId: link.permissionGroupId ?? null,
    });
    //wait for dropdown to close before opening the link sheet
    setTimeout(() => {
      setIsLinkSheetVisible(true);
    }, 0);
  };

  const handlePreviewLink = async (link: LinkWithViews) => {
    if (link.domainId && isFree) {
      toast.error("You need to upgrade to preview this link");
      return;
    }

    if (isDocumentProcessing(primaryVersion)) {
      toast.error(
        "Document is still processing. Please wait a moment and try again.",
      );
      return;
    }

    const response = await fetch(`/api/links/${link.id}/preview`, {
      method: "POST",
      headers: {
        "Content-Type": "application/json",
      },
    });

    if (!response.ok) {
      toast.error("Failed to generate preview link");
      return;
    }

    const { previewToken } = await response.json();
    const previewLink = `${process.env.NEXT_PUBLIC_MARKETING_URL}/view/${link.id}?previewToken=${previewToken}`;

    window.open(previewLink, "_blank");
  };

  const handleDuplicateLink = async (link: LinkWithViews) => {
    setIsLoading(true);

    const response = await fetch(`/api/links/${link.id}/duplicate`, {
      method: "POST",
      headers: {
        "Content-Type": "application/json",
      },
      body: JSON.stringify({
        teamId: teamInfo?.currentTeam?.id,
      }),
    });

    if (!response.ok) {
      throw new Error(`HTTP error! status: ${response.status}`);
    }

    const duplicatedLink = await response.json();
    const endpointTargetType = `${targetType.toLowerCase()}s`; // "documents" or "datarooms"

    // Update the duplicated link in the list of links
    mutate(
      `/api/teams/${teamInfo?.currentTeam?.id}/${endpointTargetType}/${encodeURIComponent(
        link.documentId ?? link.dataroomId ?? "",
      )}/links`,
      (links || []).concat(duplicatedLink),
      false,
    );

    // Update the group-specific links cache if this is a group link
    if (!!groupId) {
      const groupLinks =
        links?.filter((link) => link.groupId === groupId) || [];
      mutate(
        `/api/teams/${teamInfo?.currentTeam?.id}/${endpointTargetType}/${encodeURIComponent(
          duplicatedLink.documentId ?? duplicatedLink.dataroomId ?? "",
        )}/groups/${duplicatedLink.groupId}/links`,
        groupLinks.concat(duplicatedLink),
        false,
      );
    }

    toast.success("Link duplicated successfully");
    setIsLoading(false);
  };

  const handleEditPermissions = (link: LinkWithViews) => {
    setEditPermissionLink(link);
    setShowPermissionsSheet(true);
  };

  const handlePermissionsSave = async (permissions: any) => {
    if (!editPermissionLink) return;

    // Handle the case where user wants to share entire dataroom (permissions === null)
    if (permissions === null && editPermissionLink.permissionGroupId) {
      // Delete the permission group - database will set permissionGroupId to null automatically
      try {
        const deleteResponse = await fetch(
          `/api/teams/${teamInfo?.currentTeam?.id}/datarooms/${targetId}/permission-groups/${editPermissionLink.permissionGroupId}`,
          {
            method: "DELETE",
          },
        );

        if (!deleteResponse.ok) {
          const { error } = await deleteResponse.json();
          throw new Error(error ?? "Failed to delete permission group");
        }

        // Refresh the links cache
        const endpointTargetType = `${targetType.toLowerCase()}s`;
        mutate(
          `/api/teams/${teamInfo?.currentTeam?.id}/${endpointTargetType}/${encodeURIComponent(
            targetId,
          )}/links`,
          (currentLinks: LinkWithViews[] | undefined) =>
            (currentLinks || []).map((link: LinkWithViews) =>
              link.id === editPermissionLink.id
                ? { ...link, permissionGroupId: null }
                : link,
            ),
          false,
        );

        // Invalidate the permission group cache
        mutate(
          `/api/teams/${teamInfo?.currentTeam?.id}/datarooms/${targetId}/permission-groups/${editPermissionLink.permissionGroupId}`,
        );

        setShowPermissionsSheet(false);
        setEditPermissionLink(null);
        toast.success("File permissions updated successfully");
      } catch (error) {
        console.error("Error updating file permissions:", error);
        toast.error("Failed to update file permissions");
      }
      return;
    }

    if (!editPermissionLink.permissionGroupId) {
      setIsLoading(true);
      try {
        const response = await fetch(
          `/api/teams/${teamInfo?.currentTeam?.id}/datarooms/${targetId}/permission-groups`,
          {
            method: "POST",
            headers: {
              "Content-Type": "application/json",
            },
            body: JSON.stringify({
              permissions: permissions,
              linkId: editPermissionLink.id,
            }),
          },
        );

        if (!response.ok) {
          const error = await response.json();
          throw new Error(error.error || "Failed to create permission group");
        }

        const { permissionGroup: newPermissionGroup, _ } =
          await response.json();

        // Refresh the links cache
        const endpointTargetType = `${targetType.toLowerCase()}s`;
        mutate(
          `/api/teams/${teamInfo?.currentTeam?.id}/${endpointTargetType}/${encodeURIComponent(
            targetId,
          )}/links`,
        );

        // Cache the new permission group data
        if (newPermissionGroup?.id) {
          mutate(
            `/api/teams/${teamInfo?.currentTeam?.id}/datarooms/${targetId}/permission-groups/${newPermissionGroup.id}`,
            newPermissionGroup,
            false,
          );
        }

        setShowPermissionsSheet(false);
        setEditPermissionLink(null);
        toast.success("File permissions updated successfully");
      } catch (error) {
        console.error("Error creating permission group:", error);
        toast.error("Failed to create permission group");
      } finally {
        setIsLoading(false);
      }
    } else {
      try {
        // Update the permissions for the existing link
        const res = await fetch(
          `/api/teams/${teamInfo?.currentTeam?.id}/datarooms/${targetId}/permission-groups/${editPermissionLink.permissionGroupId}`,
          {
            method: "PUT",
            headers: {
              "Content-Type": "application/json",
            },
            body: JSON.stringify({
              permissions: permissions,
              linkId: editPermissionLink.id,
            }),
          },
        );

        if (!res.ok) {
          const { error } = await res.json();
          throw new Error(error ?? "Failed to update permissions");
        }

        // Refresh the links cache
        const endpointTargetType = `${targetType.toLowerCase()}s`;
        mutate(
          `/api/teams/${teamInfo?.currentTeam?.id}/${endpointTargetType}/${encodeURIComponent(
            targetId,
          )}/links`,
        );

        // Invalidate the permission group cache
        if (editPermissionLink.permissionGroupId) {
          mutate(
            `/api/teams/${teamInfo?.currentTeam?.id}/datarooms/${targetId}/permission-groups/${editPermissionLink.permissionGroupId}`,
          );
        }

        setShowPermissionsSheet(false);
        setEditPermissionLink(null);
        toast.success("File permissions updated successfully");
      } catch (error) {
        console.error("Error updating file permissions:", error);
        toast.error("Failed to update file permissions");
      }
    }
  };

  const AddLinkButton = () => {
    if (!canAddLinks) {
      return (
        <UpgradePlanModal clickedPlan={PlanEnum.Pro} trigger={"limit_add_link"}>
          <Button>Upgrade to Create Link</Button>
        </UpgradePlanModal>
      );
    } else {
      return (
        <Button onClick={() => setIsLinkSheetVisible(true)}>
          Create link to share
        </Button>
      );
    }
  };

  const handleArchiveLink = async (
    linkId: string,
    targetId: string,
    isArchived: boolean,
  ) => {
    setLoadingLinks((prev) => new Set(prev).add(linkId));

    try {
      const response = await fetch(`/api/links/${linkId}/archive`, {
        method: "PUT",
        headers: {
          "Content-Type": "application/json",
        },
        body: JSON.stringify({
          isArchived: !isArchived,
        }),
      });

      if (!response.ok) {
        throw new Error(`HTTP error! status: ${response.status}`);
      }

      const archivedLink = await response.json();
      const endpointTargetType = `${targetType.toLowerCase()}s`; // "documents" or "datarooms"

      // Update the archived link in the list of links
      mutate(
        `/api/teams/${teamInfo?.currentTeam?.id}/${endpointTargetType}/${encodeURIComponent(
          targetId,
        )}/links`,
        (links || []).map((link) => (link.id === linkId ? archivedLink : link)),
        false,
      );

      // Update the group-specific links cache if this is a group link
      if (!!groupId) {
        const groupLinks =
          links?.filter((link) => link.groupId === groupId) || [];
        mutate(
          `/api/teams/${teamInfo?.currentTeam?.id}/${endpointTargetType}/${encodeURIComponent(
            archivedLink.documentId ?? archivedLink.dataroomId ?? "",
          )}/groups/${groupId}/links`,
          groupLinks.map((link) => (link.id === linkId ? archivedLink : link)),
          false,
        );
      }

      toast.success(
        !isArchived
          ? "Link successfully archived"
          : "Link successfully reactivated",
      );
    } catch (error) {
      console.error("Error archiving link:", error);
      toast.error("Failed to update link status");
    } finally {
      setLoadingLinks((prev) => {
        const newSet = new Set(prev);
        newSet.delete(linkId);
        return newSet;
      });
    }
  };

  const hasAnyTags = useMemo(
    () =>
      processedLinks.reduce(
        (acc, link) => acc || (link?.tags && link.tags.length > 0),
        false,
      ),
    [processedLinks],
  );

  return (
    <>
      <div className="w-full">
        <div className={cn(targetType === "DATAROOM" && "hidden")}>
          <h2 className="mb-2 md:mb-4">All links</h2>
        </div>
        <div className="rounded-md border">
          <Table>
            <TableHeader>
              <TableRow className="*:whitespace-nowrap *:font-medium hover:bg-transparent">
                <TableHead>Name</TableHead>
                <TableHead className="w-[150px] sm:w-[200px] md:w-[250px]">
                  Link
                </TableHead>
                {hasAnyTags ? (
                  <TableHead className="w-[250px] 2xl:w-auto">Tags</TableHead>
                ) : null}
                <TableHead className="w-[250px] sm:w-auto">Views</TableHead>
                <TableHead>Last Viewed</TableHead>
                <TableHead className="w-[80px]">Active</TableHead>
                <TableHead className="text-center sm:text-right"></TableHead>
              </TableRow>
            </TableHeader>
            <TableBody>
              {processedLinks && processedLinks.length > 0 ? (
                processedLinks.map((link) => (
                  <Collapsible key={link.id} asChild>
                    <>
                      <TableRow
                        key={link.id}
                        className={cn(
                          "group/row",
                          popoverOpen === link.id && "bg-gray-100",
                          link.isArchived &&
                            "bg-gray-50 opacity-50 dark:bg-gray-700",
                        )}
                      >
                        <TableCell className="w-[250px] truncate font-medium">
                          <div className="flex items-center gap-x-2">
                            {link.groupId ? (
                              <ButtonTooltip content="Group Link">
                                <BoxesIcon className="size-4" />
                              </ButtonTooltip>
                            ) : null}
                            {link.name || `Link #${link.id.slice(-5)}`}
                            {link.isNew && !link.isUpdated && (
                              <Badge
                                variant="outline"
                                className="border-emerald-600/80 text-emerald-600/80"
                              >
                                New
                              </Badge>
                            )}
                            {link.isUpdated && (
                              <Badge
                                variant="outline"
                                className="border-blue-500/80 text-blue-500/80"
                              >
                                Updated
                              </Badge>
                            )}
                            {link.domainId && isFree ? (
                              <span className="ml-2 rounded-full bg-destructive px-2.5 py-0.5 text-xs text-foreground ring-1 ring-destructive">
                                Inactive
                              </span>
                            ) : null}
                          </div>
                        </TableCell>
                        <TableCell className="flex items-center gap-x-2 sm:min-w-[300px] md:min-w-[400px] lg:min-w-[450px]">
                          <div
                            className={cn(
                              `group/cell relative flex w-full items-center gap-x-4 overflow-hidden truncate rounded-sm px-3 py-1.5 text-center text-secondary-foreground transition-all group-hover/row:ring-1 group-hover/row:ring-gray-400 group-hover/row:dark:ring-gray-100 md:py-1`,
                              link.domainId && isFree
                                ? "bg-destructive hover:bg-red-700 hover:dark:bg-red-200"
                                : "bg-secondary hover:bg-emerald-700 hover:dark:bg-emerald-200",
                              popoverOpen === link.id &&
                                "ring-1 ring-gray-400 dark:ring-gray-100",
                            )}
                          >
                            {/* Progress bar */}
                            {primaryVersion &&
                              !primaryVersion.hasPages &&
                              ["pdf", "slides", "docs", "cad"].includes(
                                primaryVersion.type!,
                              ) && (
                                <FileProcessStatusBar
                                  documentVersionId={primaryVersion.id}
                                  className="absolute bottom-0 left-0 right-0 top-0 z-20 flex h-full items-center gap-x-8"
                                  // @ts-ignore: mutateDocument is not present on datarooms but on document pages
                                  mutateDocument={mutateDocument}
                                />
                              )}
<<<<<<< HEAD
                            >
                              {/* Progress bar */}
                              {isDocumentProcessing(primaryVersion) &&
                                primaryVersion && (
                                  <FileProcessStatusBar
                                    documentVersionId={primaryVersion.id}
                                    className="absolute bottom-0 left-0 right-0 top-0 z-20 flex h-full items-center gap-x-8"
                                    // @ts-ignore: mutateDocument is not present on datarooms but on document pages
                                    mutateDocument={mutateDocument}
                                  />
                                )}
=======
>>>>>>> 84c359c6

                            <div className="flex w-full whitespace-nowrap text-sm group-hover/cell:opacity-0">
                              {link.domainId
                                ? `https://${link.domainSlug}/${link.slug}`
                                : `${process.env.NEXT_PUBLIC_MARKETING_URL}/view/${link.id}`}
                            </div>
<<<<<<< HEAD
                            <PreviewButton
                              link={link}
                              isProcessing={isDocumentProcessing(
                                primaryVersion,
                              )}
                              onPreview={handlePreviewLink}
                            />
                            {isMobile ? (
                              <ButtonTooltip content="Edit link">
=======

                            {link.domainId && isFree ? (
                              <button
                                className="absolute bottom-0 left-0 right-0 top-0 z-10 hidden w-full whitespace-nowrap text-center text-sm group-hover/cell:block group-hover/cell:text-primary-foreground"
                                onClick={() => router.push("/settings/billing")}
                                title="Upgrade to activate link"
                              >
                                Upgrade to activate link
                              </button>
                            ) : (
                              <button
                                className="absolute bottom-0 left-0 right-0 top-0 z-10 hidden w-full whitespace-nowrap text-center text-xs group-hover/cell:block group-hover/cell:text-primary-foreground sm:text-sm"
                                onClick={() =>
                                  handleCopyToClipboard(
                                    link.domainId
                                      ? `https://${link.domainSlug}/${link.slug}`
                                      : `${process.env.NEXT_PUBLIC_MARKETING_URL}/view/${link.id}`,
                                  )
                                }
                                title="Copy & Share"
                              >
                                Copy & Share
                              </button>
                            )}
                          </div>
                          <ButtonTooltip content="Preview link">
                            <Button
                              variant={"link"}
                              size={"icon"}
                              className="group h-7 w-8"
                              onClick={() => handlePreviewLink(link)}
                            >
                              <span className="sr-only">Preview link</span>
                              <EyeIcon className="text-gray-400 group-hover:text-gray-500" />
                            </Button>
                          </ButtonTooltip>
                          {targetType === "DATAROOM" &&
                            link.permissionGroupId && (
                              <ButtonTooltip content="Limited File Access">
                                <FileSlidersIcon className="text-gray-400 group-hover:text-gray-500" />
                              </ButtonTooltip>
                            )}
                          {isMobile ? (
                            <ButtonTooltip content="Edit link">
                              <Button
                                variant={"link"}
                                size={"icon"}
                                className="group h-7 w-8"
                                onClick={() => handleEditLink(link)}
                              >
                                <span className="sr-only">Edit link</span>
                                <Settings2Icon className="text-gray-400 group-hover:text-gray-500" />
                              </Button>
                            </ButtonTooltip>
                          ) : (
                            <Popover
                              open={popoverOpen === link.id}
                              onOpenChange={() => {}}
                            >
                              <PopoverTrigger asChild>
>>>>>>> 84c359c6
                                <Button
                                  variant="link"
                                  className={cn(
                                    "h-7 font-normal hover:no-underline focus-visible:ring-0 focus-visible:ring-offset-0",
                                    popoverOpen === link.id
                                      ? "text-foreground"
                                      : "text-muted-foreground hover:text-foreground",
                                  )}
                                  size="sm"
                                  onClick={(e) => {
                                    e.preventDefault();
                                    handleEditLink(link);
                                  }}
                                  onMouseDown={(e) => e.preventDefault()}
                                  onMouseEnter={() => {
                                    hoverTimeout.current = setTimeout(
                                      () => setPopoverOpen(link.id),
                                      250,
                                    );
                                  }}
                                  onMouseLeave={() => {
                                    if (hoverTimeout.current)
                                      clearTimeout(hoverTimeout.current);

                                    // Add delay before closing to prevent flickering
                                    hoverTimeout.current = setTimeout(
                                      () => setPopoverOpen(null),
                                      100,
                                    );
                                  }}
                                >
                                  <Settings2Icon strokeWidth={1.75} />
                                  <span className="whitespace-nowrap">
                                    {countActiveSettings(link)}{" "}
                                    {countActiveSettings(link) === 1
                                      ? "control"
                                      : "controls"}
                                  </span>
                                </Button>
                              </PopoverTrigger>
                              <PopoverContent
                                side="top"
                                align="start"
                                className="w-56 p-0"
                                onMouseEnter={() => {
                                  if (hoverTimeout.current)
                                    clearTimeout(hoverTimeout.current);
                                  setPopoverOpen(link.id);
                                }}
                                onMouseLeave={() => {
                                  if (hoverTimeout.current)
                                    clearTimeout(hoverTimeout.current);

                                  // Add delay before closing to prevent flickering
                                  hoverTimeout.current = setTimeout(
                                    () => setPopoverOpen(null),
                                    100,
                                  );
                                }}
                              >
                                <LinkActiveControls
                                  link={link}
                                  onEditClick={(e) => {
                                    e.preventDefault();
                                    handleEditLink(link);
                                  }}
                                />
                              </PopoverContent>
                            </Popover>
                          )}
                        </TableCell>
                        {hasAnyTags ? (
                          <TableCell className="w-[250px] 2xl:w-auto">
                            <TagColumn link={link} />
                          </TableCell>
                        ) : null}
                        <TableCell>
                          <CollapsibleTrigger
                            disabled={
                              Number(nFormatter(link._count.views)) === 0 ||
                              targetType === "DATAROOM"
                            }
                          >
                            <div className="flex items-center space-x-1 [&[data-state=open]>svg.chevron]:rotate-180">
                              <BarChart className="h-4 w-4 text-muted-foreground" />
                              <p className="whitespace-nowrap text-sm text-muted-foreground">
                                {nFormatter(link._count.views)}
                                <span className="ml-1 hidden sm:inline-block">
                                  views
                                </span>
                              </p>
                              {Number(nFormatter(link._count.views)) > 0 &&
                              targetType !== "DATAROOM" ? (
                                <ChevronDown className="chevron h-4 w-4 shrink-0 text-muted-foreground transition-transform duration-200" />
                              ) : null}
                            </div>
                          </CollapsibleTrigger>
                        </TableCell>
                        <TableCell className="text-sm text-muted-foreground">
                          {link.views[0] ? (
                            <time
                              dateTime={new Date(
                                link.views[0].viewedAt,
                              ).toISOString()}
                            >
                              {timeAgo(link.views[0].viewedAt)}
                            </time>
                          ) : (
                            "-"
                          )}
                        </TableCell>
                        <TableCell className="text-center">
                          <div className="flex items-center justify-center gap-x-1">
                            <Switch
                              className="data-[state=checked]:bg-primary/80 data-[state=checked]:hover:bg-primary data-[state=unchecked]:hover:bg-muted-foreground/80"
                              id={`${link.id}-active-switch`}
                              checked={!link.isArchived}
                              onCheckedChange={(checked) =>
                                handleArchiveLink(
                                  link.id,
                                  link.documentId ?? link.dataroomId ?? "",
                                  checked,
                                )
                              }
                              disabled={loadingLinks.has(link.id)}
                            />
                            <Label
                              className="font-normal"
                              htmlFor={`${link.id}-active-switch`}
                            >
                              {link.isArchived ? "No" : "Yes"}
                            </Label>
                          </div>
                        </TableCell>
                        <TableCell className="text-center sm:text-right">
                          <DropdownMenu>
                            <DropdownMenuTrigger asChild>
                              <Button
                                variant="ghost"
                                className="h-8 w-8 p-0 group-hover/row:ring-1 group-hover/row:ring-gray-200 group-hover/row:dark:ring-gray-700"
                              >
                                <span className="sr-only">Open menu</span>
                                <MoreHorizontal className="h-4 w-4" />
                              </Button>
                            </DropdownMenuTrigger>
                            <DropdownMenuContent align="end">
                              <DropdownMenuLabel>Actions</DropdownMenuLabel>
                              <DropdownMenuSeparator />
                              <DropdownMenuItem
                                onClick={() => handleEditLink(link)}
                              >
                                <Settings2Icon className="mr-2 h-4 w-4" />
                                Edit Link
                              </DropdownMenuItem>
                              {targetType === "DATAROOM" &&
                                link.audienceType !==
                                  LinkAudienceType.GROUP && (
                                  <DropdownMenuItem
                                    onClick={() => handleEditPermissions(link)}
                                    disabled={isLoading}
                                  >
                                    <FileSlidersIcon className="mr-2 h-4 w-4" />
                                    Edit File Permissions
                                  </DropdownMenuItem>
                                )}
                              <DropdownMenuItem
                                onClick={() => handlePreviewLink(link)}
                              >
                                <EyeIcon className="mr-2 h-4 w-4" />
                                Preview Link
                              </DropdownMenuItem>
                              <DropdownMenuItem
                                disabled={!canAddLinks}
                                onClick={() => handleDuplicateLink(link)}
                              >
                                <CopyPlusIcon className="mr-2 h-4 w-4" />
                                Duplicate Link
                              </DropdownMenuItem>
                                <DropdownMenuItem
                                  onClick={() => {
                                    setSelectedEmbedLink({
                                      id: link.id,
                                      name:
                                        link.name ||
                                        `Link #${link.id.slice(-5)}`,
                                    });
                                    setEmbedModalOpen(true);
                                  }}
                                >
                                  <Code2Icon className="mr-2 h-4 w-4" />
                                  Get Embed Code
                                </DropdownMenuItem>
                            </DropdownMenuContent>
                          </DropdownMenu>
                        </TableCell>
                      </TableRow>
                      <CollapsibleContent asChild>
                        <LinksVisitors
                          linkName={link.name || "No link name"}
                          linkId={link.id}
                        />
                      </CollapsibleContent>
                    </>
                  </Collapsible>
                ))
              ) : (
                <TableRow>
                  <TableCell colSpan={hasAnyTags ? 7 : 6}>
                    <div className="flex w-full flex-col items-center justify-center gap-4 rounded-xl py-4">
                      <div className="hidden rounded-full sm:block">
                        <div
                          className={cn(
                            "rounded-full border border-white bg-gradient-to-t from-gray-100 p-1 md:p-3",
                          )}
                        >
                          <LinkIcon className="size-6" />
                        </div>
                      </div>
                      <p>No links found for this {targetType.toLowerCase()}</p>
                      <AddLinkButton />
                    </div>
                  </TableCell>
                </TableRow>
              )}
            </TableBody>
          </Table>
        </div>

        {targetType === "DATAROOM" ? (
          <>
            <DataroomLinkSheet
              isOpen={isLinkSheetVisible}
              setIsOpen={setIsLinkSheetVisible}
              linkType={`${targetType}_LINK`}
              currentLink={selectedLink.id ? selectedLink : undefined}
              existingLinks={links}
            />

            <PermissionsSheet
              isOpen={showPermissionsSheet}
              setIsOpen={(open: boolean) => {
                setShowPermissionsSheet(open);
                if (!open) {
                  setEditPermissionLink(null);
                }
              }}
              dataroomId={targetId}
              linkId={editPermissionLink?.id}
              permissionGroupId={editPermissionLink?.permissionGroupId}
              onSave={handlePermissionsSave}
            />
          </>
        ) : (
          <LinkSheet
            isOpen={isLinkSheetVisible}
            setIsOpen={setIsLinkSheetVisible}
            linkType={`${targetType}_LINK`}
            currentLink={selectedLink.id ? selectedLink : undefined}
            existingLinks={links}
          />
        )}

        {selectedEmbedLink && (
          <EmbedCodeModal
            isOpen={embedModalOpen}
            setIsOpen={setEmbedModalOpen}
            linkId={selectedEmbedLink.id}
            linkName={selectedEmbedLink.name}
          />
        )}
      </div>
    </>
  );
}<|MERGE_RESOLUTION|>--- conflicted
+++ resolved
@@ -625,11 +625,8 @@
                             )}
                           >
                             {/* Progress bar */}
-                            {primaryVersion &&
-                              !primaryVersion.hasPages &&
-                              ["pdf", "slides", "docs", "cad"].includes(
-                                primaryVersion.type!,
-                              ) && (
+                            {isDocumentProcessing(primaryVersion) &&
+                              primaryVersion && (
                                 <FileProcessStatusBar
                                   documentVersionId={primaryVersion.id}
                                   className="absolute bottom-0 left-0 right-0 top-0 z-20 flex h-full items-center gap-x-8"
@@ -637,37 +634,12 @@
                                   mutateDocument={mutateDocument}
                                 />
                               )}
-<<<<<<< HEAD
-                            >
-                              {/* Progress bar */}
-                              {isDocumentProcessing(primaryVersion) &&
-                                primaryVersion && (
-                                  <FileProcessStatusBar
-                                    documentVersionId={primaryVersion.id}
-                                    className="absolute bottom-0 left-0 right-0 top-0 z-20 flex h-full items-center gap-x-8"
-                                    // @ts-ignore: mutateDocument is not present on datarooms but on document pages
-                                    mutateDocument={mutateDocument}
-                                  />
-                                )}
-=======
->>>>>>> 84c359c6
 
                             <div className="flex w-full whitespace-nowrap text-sm group-hover/cell:opacity-0">
                               {link.domainId
                                 ? `https://${link.domainSlug}/${link.slug}`
                                 : `${process.env.NEXT_PUBLIC_MARKETING_URL}/view/${link.id}`}
                             </div>
-<<<<<<< HEAD
-                            <PreviewButton
-                              link={link}
-                              isProcessing={isDocumentProcessing(
-                                primaryVersion,
-                              )}
-                              onPreview={handlePreviewLink}
-                            />
-                            {isMobile ? (
-                              <ButtonTooltip content="Edit link">
-=======
 
                             {link.domainId && isFree ? (
                               <button
@@ -693,17 +665,11 @@
                               </button>
                             )}
                           </div>
-                          <ButtonTooltip content="Preview link">
-                            <Button
-                              variant={"link"}
-                              size={"icon"}
-                              className="group h-7 w-8"
-                              onClick={() => handlePreviewLink(link)}
-                            >
-                              <span className="sr-only">Preview link</span>
-                              <EyeIcon className="text-gray-400 group-hover:text-gray-500" />
-                            </Button>
-                          </ButtonTooltip>
+                          <PreviewButton
+                            link={link}
+                            isProcessing={isDocumentProcessing(primaryVersion)}
+                            onPreview={handlePreviewLink}
+                          />
                           {targetType === "DATAROOM" &&
                             link.permissionGroupId && (
                               <ButtonTooltip content="Limited File Access">
@@ -728,7 +694,6 @@
                               onOpenChange={() => {}}
                             >
                               <PopoverTrigger asChild>
->>>>>>> 84c359c6
                                 <Button
                                   variant="link"
                                   className={cn(
@@ -907,20 +872,19 @@
                                 <CopyPlusIcon className="mr-2 h-4 w-4" />
                                 Duplicate Link
                               </DropdownMenuItem>
-                                <DropdownMenuItem
-                                  onClick={() => {
-                                    setSelectedEmbedLink({
-                                      id: link.id,
-                                      name:
-                                        link.name ||
-                                        `Link #${link.id.slice(-5)}`,
-                                    });
-                                    setEmbedModalOpen(true);
-                                  }}
-                                >
-                                  <Code2Icon className="mr-2 h-4 w-4" />
-                                  Get Embed Code
-                                </DropdownMenuItem>
+                              <DropdownMenuItem
+                                onClick={() => {
+                                  setSelectedEmbedLink({
+                                    id: link.id,
+                                    name:
+                                      link.name || `Link #${link.id.slice(-5)}`,
+                                  });
+                                  setEmbedModalOpen(true);
+                                }}
+                              >
+                                <Code2Icon className="mr-2 h-4 w-4" />
+                                Get Embed Code
+                              </DropdownMenuItem>
                             </DropdownMenuContent>
                           </DropdownMenu>
                         </TableCell>
