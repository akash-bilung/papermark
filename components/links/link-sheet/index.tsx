import {
  Sheet,
  SheetContent,
  SheetDescription,
  SheetFooter,
  SheetHeader,
  SheetTitle,
} from "@/components/ui/sheet";
import { Separator } from "@/components/ui/separator";
import { Dispatch, SetStateAction, useEffect, useState } from "react";
import PasswordSection from "./password-section";
import ExpirationSection from "./expiration-section";
import EmailProtectionSection from "./email-protection-section";
import { useRouter } from "next/router";
import { useDocumentLinks } from "@/lib/swr/use-document";
import { useDomains } from "@/lib/swr/use-domains";
import { mutate } from "swr";
import { Button } from "@/components/ui/button";
import { toast } from "sonner";
import { Label } from "@/components/ui/label";
import { cn } from "@/lib/utils";
import { UpgradePlanModal } from "@/components/billing/upgrade-plan-modal";
import Link from "next/link";
import DomainSection from "./domain-section";
import AllowDownloadSection from "./allow-download-section";
<<<<<<< HEAD
import AllowNotificationSection from "./allow-notification";
=======
import { useTeam } from "@/context/team-context";
>>>>>>> 7073ad37

export const DEFAULT_LINK_PROPS = {
  id: null,
  name: null,
  domain: null,
  slug: null,
  expiresAt: null,
  password: null,
  emailProtected: true,
  allowDownload: false,
  enableNotification: true,
};

export type DEFAULT_LINK_TYPE = {
  id: string | null;
  name: string | null;
  domain: string | null;
  slug: string | null;
  expiresAt: Date | null;
  password: string | null;
  emailProtected: boolean;
  allowDownload: boolean;
  enableNotification: boolean;
};

export default function LinkSheet({
  isOpen,
  setIsOpen,
  currentLink,
}: {
  isOpen: boolean;
  setIsOpen: Dispatch<SetStateAction<boolean>>;
  currentLink?: DEFAULT_LINK_TYPE;
}) {
  const { links } = useDocumentLinks();
  const { domains } = useDomains();
  const teamInfo = useTeam();
  const [data, setData] = useState<DEFAULT_LINK_TYPE>(DEFAULT_LINK_PROPS);
  const [isLoading, setIsLoading] = useState<boolean>(false);

  const router = useRouter();
  const documentId = router.query.id as string;

  useEffect(() => {
    setData(currentLink || DEFAULT_LINK_PROPS);
  }, [currentLink]);

  const handleSubmit = async (event: any) => {
    event.preventDefault();

    setIsLoading(true);

    let endpoint = "/api/links";
    let method = "POST";

    if (currentLink) {
      // Assuming that your endpoint to update links appends the link's ID to the URL
      endpoint = `/api/links/${currentLink.id}`;
      method = "PUT";
    }

    const response = await fetch(endpoint, {
      method: method,
      headers: {
        "Content-Type": "application/json",
      },
      body: JSON.stringify({
        ...data,
        documentId: documentId,
      }),
    });

    if (!response.ok) {
      // handle error with toast message
      const { error } = await response.json();
      toast.error(error);
      setIsLoading(false);
      return;
    }

    const returnedLink = await response.json();

    if (currentLink) {
      setIsOpen(false);
      // Update the link in the list of links
      mutate(
        `/api/teams/${teamInfo?.currentTeam?.id}/documents/${encodeURIComponent(
          documentId
        )}/links`,
        (links || []).map((link) =>
          link.id === currentLink.id ? returnedLink : link
        ),
        false
      );
      toast.success("Link updated successfully");
    } else {
      setIsOpen(false);
      // Add the new link to the list of links
      mutate(
        `/api/teams/${teamInfo?.currentTeam?.id}/documents/${encodeURIComponent(
          documentId
        )}/links`,
        [...(links || []), returnedLink],
        false
      );
      toast.success("Link created successfully");
    }

    setData(DEFAULT_LINK_PROPS);
    setIsLoading(false);
  };

  // console.log("current Data", data)

  return (
    <Sheet open={isOpen} onOpenChange={(open: boolean) => setIsOpen(open)}>
      <SheetContent className="bg-background text-foreground flex flex-col justify-between">
        <SheetHeader>
          <SheetTitle>
            {currentLink ? "Edit link" : "Create a new link"}
          </SheetTitle>
          <SheetDescription>
            Customize a document link for sharing. Click save when you&apos;re
            done.
          </SheetDescription>
        </SheetHeader>
        <form className="flex flex-col grow" onSubmit={handleSubmit}>
          <div className="h-0 flex-1">
            <div className="flex flex-1 flex-col justify-between">
              <div className="divide-y divide-gray-200">
                <div className="space-y-6 pb-5 pt-6">
                  <div className="space-y-2">
                    <Label htmlFor="link-name">Link Name</Label>
                    <div className="mt-2">
                      <input
                        type="text"
                        name="link-name"
                        id="link-name"
                        placeholder="Recipient's Organization"
                        value={data.name || ""}
                        className="flex w-full rounded-md border-0 py-1.5 text-foreground bg-background shadow-sm ring-1 ring-inset ring-input placeholder:text-muted-foreground focus:ring-2 focus:ring-inset focus:ring-gray-400 sm:text-sm sm:leading-6"
                        onChange={(e) =>
                          setData({ ...data, name: e.target.value })
                        }
                      />
                    </div>
                  </div>

                  <div className="space-y-2">
                    <DomainSection {...{ data, setData, domains }} />
                  </div>

                  <div className="flex items-center relative">
                    <Separator className="bg-muted-foreground absolute" />
                    <div className="relative mx-auto">
                      <span className="px-2 bg-background text-muted-foreground text-sm">
                        Optional
                      </span>
                    </div>
                  </div>

                  <div>
                    <EmailProtectionSection {...{ data, setData }} />
                    <AllowDownloadSection {...{ data, setData }} />
                    <PasswordSection {...{ data, setData }} />
                    <ExpirationSection {...{ data, setData }} />
                    <AllowNotificationSection {...{ data, setData }} />
                  </div>
                </div>
              </div>
            </div>
          </div>

          <SheetFooter>
            <div className="flex items-center">
              <Button type="submit" disabled={isLoading}>
                {currentLink ? "Update Link" : "Save Link"}
              </Button>
            </div>
          </SheetFooter>
        </form>
      </SheetContent>
    </Sheet>
  );
}<|MERGE_RESOLUTION|>--- conflicted
+++ resolved
@@ -23,11 +23,8 @@
 import Link from "next/link";
 import DomainSection from "./domain-section";
 import AllowDownloadSection from "./allow-download-section";
-<<<<<<< HEAD
+import { useTeam } from "@/context/team-context";
 import AllowNotificationSection from "./allow-notification";
-=======
-import { useTeam } from "@/context/team-context";
->>>>>>> 7073ad37
 
 export const DEFAULT_LINK_PROPS = {
   id: null,
@@ -115,12 +112,12 @@
       // Update the link in the list of links
       mutate(
         `/api/teams/${teamInfo?.currentTeam?.id}/documents/${encodeURIComponent(
-          documentId
+          documentId,
         )}/links`,
         (links || []).map((link) =>
-          link.id === currentLink.id ? returnedLink : link
+          link.id === currentLink.id ? returnedLink : link,
         ),
-        false
+        false,
       );
       toast.success("Link updated successfully");
     } else {
@@ -128,10 +125,10 @@
       // Add the new link to the list of links
       mutate(
         `/api/teams/${teamInfo?.currentTeam?.id}/documents/${encodeURIComponent(
-          documentId
+          documentId,
         )}/links`,
         [...(links || []), returnedLink],
-        false
+        false,
       );
       toast.success("Link created successfully");
     }
