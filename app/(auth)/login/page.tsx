<<<<<<< HEAD
"use client";

import Link from "next/link";
import { useParams } from "next/navigation";

import { useState } from "react";

import { signInWithPasskey } from "@teamhanko/passkeys-next-auth-provider/client";
import { signIn } from "next-auth/react";
import { toast } from "sonner";
import { z } from "zod";

import { LastUsed, useLastUsed } from "@/components/hooks/useLastUsed";
import Google from "@/components/shared/icons/google";
import LinkedIn from "@/components/shared/icons/linkedin";
import Passkey from "@/components/shared/icons/passkey";
import { Button } from "@/components/ui/button";
import { Input } from "@/components/ui/input";
import { Label } from "@/components/ui/label";

import { cn } from "@/lib/utils";
import { validateEmail } from "@/lib/utils/validate-email";

export default function Login() {
  const { next } = useParams as { next?: string };

  const [lastUsed, setLastUsed] = useLastUsed();
  const authMethods = ["google", "email", "linkedin", "passkey"] as const;
  type AuthMethod = (typeof authMethods)[number];
  const [clickedMethod, setClickedMethod] = useState<AuthMethod | undefined>(
    undefined,
  );
  const [email, setEmail] = useState<string>("");
  const [emailButtonText, setEmailButtonText] = useState<string>(
    "Continue with Email",
  );

  // const isValidEmail = email.length > 0 && validateEmail(email);
  const emailSchema = z
    .string()
    .trim()
    .toLowerCase()
    .min(3, { message: "Please enter a valid email." })
    .email({ message: "Please enter a valid email." });

  const emailValidation = emailSchema.safeParse(email);

  return (
    <div className="flex h-screen w-full flex-wrap">
      {/* Left part */}
      <div className="flex w-full justify-center bg-white md:w-1/2 lg:w-2/5">
        <div
          className="absolute inset-x-0 top-10 -z-10 flex transform-gpu justify-center overflow-hidden blur-3xl"
          aria-hidden="true"
        ></div>
        <div className="z-10 mx-5 mt-[calc(20vh)] h-fit w-full max-w-md overflow-hidden rounded-lg sm:mx-0">
          <div className="flex flex-col items-center justify-center space-y-3 px-4 py-6 pt-8 text-center sm:px-16">
            <Link href="/">
              <span className="text-balance text-2xl font-semibold text-gray-800">
                Welcome to Papermark
              </span>
            </Link>
            <h3 className="text-balance text-sm text-gray-800">
              Share documents. Not attachments.
            </h3>
          </div>
          <form
            className="flex flex-col gap-4 px-4 pt-8 sm:px-16"
            onSubmit={(e) => {
              e.preventDefault();
              if (!emailValidation.success) {
                toast.error(emailValidation.error.errors[0].message);
                return;
              }

              setClickedMethod("email");
              signIn("email", {
                email: emailValidation.data,
                redirect: false,
                ...(next && next.length > 0 ? { callbackUrl: next } : {}),
              }).then((res) => {
                if (res?.ok && !res?.error) {
                  setEmail("");
                  setLastUsed("credentials");
                  setEmailButtonText("Email sent - check your inbox!");
                  toast.success("Email sent - check your inbox!");
                } else {
                  setEmailButtonText("Error sending email - try again?");
                  toast.error("Error sending email - try again?");
                }
                setClickedMethod(undefined);
              });
            }}
          >
            <Label className="sr-only" htmlFor="email">
              Email
            </Label>
            <Input
              id="email"
              placeholder="name@example.com"
              type="email"
              autoCapitalize="none"
              autoComplete="email"
              autoCorrect="off"
              disabled={clickedMethod === "email"}
              // pattern={patternSimpleEmailRegex}
              value={email}
              onChange={(e) => setEmail(e.target.value)}
              className={cn(
                "flex h-10 w-full rounded-md border-0 bg-background bg-white px-3 py-2 text-sm text-gray-900 ring-1 ring-gray-200 transition-colors file:border-0 file:bg-transparent file:text-sm file:font-medium placeholder:text-muted-foreground focus-visible:outline-none focus-visible:ring-1 focus-visible:ring-ring disabled:cursor-not-allowed disabled:opacity-50 dark:bg-white",
                email.length > 0 && !emailValidation.success
                  ? "ring-red-500"
                  : "ring-gray-200",
              )}
            />
            <div className="relative">
              <Button
                type="submit"
                loading={clickedMethod === "email"}
                disabled={!emailValidation.success || !!clickedMethod}
                className={cn(
                  "focus:shadow-outline w-full transform rounded px-4 py-2 text-white transition-colors duration-300 ease-in-out focus:outline-none",
                  clickedMethod === "email"
                    ? "bg-black"
                    : "bg-gray-800 hover:bg-gray-900",
                )}
              >
                {emailButtonText}
              </Button>
              {lastUsed === "credentials" && <LastUsed />}
            </div>
          </form>
          <p className="py-4 text-center">or</p>
          <div className="flex flex-col space-y-2 px-4 sm:px-16">
            <div className="relative">
              <Button
                onClick={() => {
                  setClickedMethod("google");
                  setLastUsed("google");
                  signIn("google", {
                    ...(next && next.length > 0 ? { callbackUrl: next } : {}),
                  }).then((res) => {
                    if (res?.status) {
                      setClickedMethod(undefined);
                    }
                  });
                }}
                loading={clickedMethod === "google"}
                disabled={clickedMethod && clickedMethod !== "google"}
                className="flex w-full items-center justify-center space-x-2 border border-gray-200 bg-gray-100 font-normal text-gray-900 hover:bg-gray-200"
              >
                <Google className="h-5 w-5" />
                <span>Continue with Google</span>
                {clickedMethod !== "google" && lastUsed === "google" && (
                  <LastUsed />
                )}
              </Button>
            </div>
            <div className="relative">
              <Button
                onClick={() => {
                  setClickedMethod("linkedin");
                  setLastUsed("linkedin");
                  signIn("linkedin", {
                    ...(next && next.length > 0 ? { callbackUrl: next } : {}),
                  }).then((res) => {
                    if (res?.status) {
                      setClickedMethod(undefined);
                    }
                  });
                }}
                loading={clickedMethod === "linkedin"}
                disabled={clickedMethod && clickedMethod !== "linkedin"}
                className="flex w-full items-center justify-center space-x-2 border border-gray-200 bg-gray-100 font-normal text-gray-900 hover:bg-gray-200"
              >
                <LinkedIn />
                <span>Continue with LinkedIn</span>
                {clickedMethod !== "linkedin" && lastUsed === "linkedin" && (
                  <LastUsed />
                )}
              </Button>
            </div>
            <div className="relative">
              <Button
                onClick={() => {
                  setLastUsed("passkey");
                  setClickedMethod("passkey");
                  signInWithPasskey({
                    tenantId: process.env.NEXT_PUBLIC_HANKO_TENANT_ID as string,
                  });
                }}
                variant="outline"
                loading={clickedMethod === "passkey"}
                disabled={clickedMethod && clickedMethod !== "passkey"}
                className="flex w-full items-center justify-center space-x-2 border border-gray-200 bg-gray-100 font-normal text-gray-900 hover:bg-gray-200 hover:text-gray-900"
              >
                <Passkey className="h-4 w-4" />
                <span>Continue with a passkey</span>
                {lastUsed === "passkey" && <LastUsed />}
              </Button>
            </div>
          </div>
          <p className="mt-10 w-full max-w-md px-4 text-xs text-muted-foreground sm:px-16">
            By clicking continue, you acknowledge that you have read and agree
            to Papermark&apos;s{" "}
            <a
              href="https://www.papermark.com/terms"
              target="_blank"
              className="underline hover:text-gray-900"
            >
              Terms of Service
            </a>{" "}
            and{" "}
            <a
              href="https://www.papermark.com/privacy"
              target="_blank"
             className="underline hover:text-gray-900"
            >
              Privacy Policy
            </a>
            .
          </p>
        </div>
      </div>
      <div className="hidden w-full justify-center bg-gray-800 md:flex md:w-1/2 lg:w-3/5">
        <div className="flex w-full max-w-5xl px-4 py-20 md:px-8">
          <div
            className="mx-auto flex w-full max-w-5xl justify-center rounded-3xl bg-gray-800 px-4 py-20 md:px-8"
            id="features"
          >
            <div className="flex flex-col items-center">
              {/* Image container */}
              <div className="mb-4 h-64 w-64">
                <img
                  className="h-full w-full rounded-2xl object-cover shadow-2xl"
                  src="/_static/testimonials/jaski.jpeg"
                  alt="Jaski"
                />
              </div>
              {/* Text content */}
              <div className="max-w-xl text-center">
                <blockquote className="text-l text-balance leading-8 text-gray-100 sm:text-xl sm:leading-9">
                  <p>
                    True builders listen to their users and build what they
                    need. Thanks Papermark team for solving a big pain point.
                    DocSend monopoly will end soon!
                  </p>
                </blockquote>
                <figcaption className="mt-4">
                  <div className="text-balance font-semibold text-white">
                    Jaski
                  </div>
                  <div className="text-balance text-gray-400">
                    Founder, Townhall Network
                  </div>
                </figcaption>
              </div>
            </div>
          </div>
        </div>
      </div>
    </div>
  );
=======
import { Metadata } from "next";

import LoginClient from "./page-client";

const data = {
  description: "Login to Papermark",
  title: "Login | Papermark",
  url: "/login",
};

export const metadata: Metadata = {
  metadataBase: new URL("https://www.papermark.com"),
  title: data.title,
  description: data.description,
  openGraph: {
    title: data.title,
    description: data.description,
    url: data.url,
    siteName: "Papermark",
    images: [
      {
        url: "/_static/meta-image.png",
        width: 800,
        height: 600,
      },
    ],
    locale: "en_US",
    type: "website",
  },
  twitter: {
    card: "summary_large_image",
    title: data.title,
    description: data.description,
    creator: "@papermarkio",
    images: ["/_static/meta-image.png"],
  },
};

export default function LoginPage() {
  return <LoginClient />;
>>>>>>> eb830821
}<|MERGE_RESOLUTION|>--- conflicted
+++ resolved
@@ -1,268 +1,3 @@
-<<<<<<< HEAD
-"use client";
-
-import Link from "next/link";
-import { useParams } from "next/navigation";
-
-import { useState } from "react";
-
-import { signInWithPasskey } from "@teamhanko/passkeys-next-auth-provider/client";
-import { signIn } from "next-auth/react";
-import { toast } from "sonner";
-import { z } from "zod";
-
-import { LastUsed, useLastUsed } from "@/components/hooks/useLastUsed";
-import Google from "@/components/shared/icons/google";
-import LinkedIn from "@/components/shared/icons/linkedin";
-import Passkey from "@/components/shared/icons/passkey";
-import { Button } from "@/components/ui/button";
-import { Input } from "@/components/ui/input";
-import { Label } from "@/components/ui/label";
-
-import { cn } from "@/lib/utils";
-import { validateEmail } from "@/lib/utils/validate-email";
-
-export default function Login() {
-  const { next } = useParams as { next?: string };
-
-  const [lastUsed, setLastUsed] = useLastUsed();
-  const authMethods = ["google", "email", "linkedin", "passkey"] as const;
-  type AuthMethod = (typeof authMethods)[number];
-  const [clickedMethod, setClickedMethod] = useState<AuthMethod | undefined>(
-    undefined,
-  );
-  const [email, setEmail] = useState<string>("");
-  const [emailButtonText, setEmailButtonText] = useState<string>(
-    "Continue with Email",
-  );
-
-  // const isValidEmail = email.length > 0 && validateEmail(email);
-  const emailSchema = z
-    .string()
-    .trim()
-    .toLowerCase()
-    .min(3, { message: "Please enter a valid email." })
-    .email({ message: "Please enter a valid email." });
-
-  const emailValidation = emailSchema.safeParse(email);
-
-  return (
-    <div className="flex h-screen w-full flex-wrap">
-      {/* Left part */}
-      <div className="flex w-full justify-center bg-white md:w-1/2 lg:w-2/5">
-        <div
-          className="absolute inset-x-0 top-10 -z-10 flex transform-gpu justify-center overflow-hidden blur-3xl"
-          aria-hidden="true"
-        ></div>
-        <div className="z-10 mx-5 mt-[calc(20vh)] h-fit w-full max-w-md overflow-hidden rounded-lg sm:mx-0">
-          <div className="flex flex-col items-center justify-center space-y-3 px-4 py-6 pt-8 text-center sm:px-16">
-            <Link href="/">
-              <span className="text-balance text-2xl font-semibold text-gray-800">
-                Welcome to Papermark
-              </span>
-            </Link>
-            <h3 className="text-balance text-sm text-gray-800">
-              Share documents. Not attachments.
-            </h3>
-          </div>
-          <form
-            className="flex flex-col gap-4 px-4 pt-8 sm:px-16"
-            onSubmit={(e) => {
-              e.preventDefault();
-              if (!emailValidation.success) {
-                toast.error(emailValidation.error.errors[0].message);
-                return;
-              }
-
-              setClickedMethod("email");
-              signIn("email", {
-                email: emailValidation.data,
-                redirect: false,
-                ...(next && next.length > 0 ? { callbackUrl: next } : {}),
-              }).then((res) => {
-                if (res?.ok && !res?.error) {
-                  setEmail("");
-                  setLastUsed("credentials");
-                  setEmailButtonText("Email sent - check your inbox!");
-                  toast.success("Email sent - check your inbox!");
-                } else {
-                  setEmailButtonText("Error sending email - try again?");
-                  toast.error("Error sending email - try again?");
-                }
-                setClickedMethod(undefined);
-              });
-            }}
-          >
-            <Label className="sr-only" htmlFor="email">
-              Email
-            </Label>
-            <Input
-              id="email"
-              placeholder="name@example.com"
-              type="email"
-              autoCapitalize="none"
-              autoComplete="email"
-              autoCorrect="off"
-              disabled={clickedMethod === "email"}
-              // pattern={patternSimpleEmailRegex}
-              value={email}
-              onChange={(e) => setEmail(e.target.value)}
-              className={cn(
-                "flex h-10 w-full rounded-md border-0 bg-background bg-white px-3 py-2 text-sm text-gray-900 ring-1 ring-gray-200 transition-colors file:border-0 file:bg-transparent file:text-sm file:font-medium placeholder:text-muted-foreground focus-visible:outline-none focus-visible:ring-1 focus-visible:ring-ring disabled:cursor-not-allowed disabled:opacity-50 dark:bg-white",
-                email.length > 0 && !emailValidation.success
-                  ? "ring-red-500"
-                  : "ring-gray-200",
-              )}
-            />
-            <div className="relative">
-              <Button
-                type="submit"
-                loading={clickedMethod === "email"}
-                disabled={!emailValidation.success || !!clickedMethod}
-                className={cn(
-                  "focus:shadow-outline w-full transform rounded px-4 py-2 text-white transition-colors duration-300 ease-in-out focus:outline-none",
-                  clickedMethod === "email"
-                    ? "bg-black"
-                    : "bg-gray-800 hover:bg-gray-900",
-                )}
-              >
-                {emailButtonText}
-              </Button>
-              {lastUsed === "credentials" && <LastUsed />}
-            </div>
-          </form>
-          <p className="py-4 text-center">or</p>
-          <div className="flex flex-col space-y-2 px-4 sm:px-16">
-            <div className="relative">
-              <Button
-                onClick={() => {
-                  setClickedMethod("google");
-                  setLastUsed("google");
-                  signIn("google", {
-                    ...(next && next.length > 0 ? { callbackUrl: next } : {}),
-                  }).then((res) => {
-                    if (res?.status) {
-                      setClickedMethod(undefined);
-                    }
-                  });
-                }}
-                loading={clickedMethod === "google"}
-                disabled={clickedMethod && clickedMethod !== "google"}
-                className="flex w-full items-center justify-center space-x-2 border border-gray-200 bg-gray-100 font-normal text-gray-900 hover:bg-gray-200"
-              >
-                <Google className="h-5 w-5" />
-                <span>Continue with Google</span>
-                {clickedMethod !== "google" && lastUsed === "google" && (
-                  <LastUsed />
-                )}
-              </Button>
-            </div>
-            <div className="relative">
-              <Button
-                onClick={() => {
-                  setClickedMethod("linkedin");
-                  setLastUsed("linkedin");
-                  signIn("linkedin", {
-                    ...(next && next.length > 0 ? { callbackUrl: next } : {}),
-                  }).then((res) => {
-                    if (res?.status) {
-                      setClickedMethod(undefined);
-                    }
-                  });
-                }}
-                loading={clickedMethod === "linkedin"}
-                disabled={clickedMethod && clickedMethod !== "linkedin"}
-                className="flex w-full items-center justify-center space-x-2 border border-gray-200 bg-gray-100 font-normal text-gray-900 hover:bg-gray-200"
-              >
-                <LinkedIn />
-                <span>Continue with LinkedIn</span>
-                {clickedMethod !== "linkedin" && lastUsed === "linkedin" && (
-                  <LastUsed />
-                )}
-              </Button>
-            </div>
-            <div className="relative">
-              <Button
-                onClick={() => {
-                  setLastUsed("passkey");
-                  setClickedMethod("passkey");
-                  signInWithPasskey({
-                    tenantId: process.env.NEXT_PUBLIC_HANKO_TENANT_ID as string,
-                  });
-                }}
-                variant="outline"
-                loading={clickedMethod === "passkey"}
-                disabled={clickedMethod && clickedMethod !== "passkey"}
-                className="flex w-full items-center justify-center space-x-2 border border-gray-200 bg-gray-100 font-normal text-gray-900 hover:bg-gray-200 hover:text-gray-900"
-              >
-                <Passkey className="h-4 w-4" />
-                <span>Continue with a passkey</span>
-                {lastUsed === "passkey" && <LastUsed />}
-              </Button>
-            </div>
-          </div>
-          <p className="mt-10 w-full max-w-md px-4 text-xs text-muted-foreground sm:px-16">
-            By clicking continue, you acknowledge that you have read and agree
-            to Papermark&apos;s{" "}
-            <a
-              href="https://www.papermark.com/terms"
-              target="_blank"
-              className="underline hover:text-gray-900"
-            >
-              Terms of Service
-            </a>{" "}
-            and{" "}
-            <a
-              href="https://www.papermark.com/privacy"
-              target="_blank"
-             className="underline hover:text-gray-900"
-            >
-              Privacy Policy
-            </a>
-            .
-          </p>
-        </div>
-      </div>
-      <div className="hidden w-full justify-center bg-gray-800 md:flex md:w-1/2 lg:w-3/5">
-        <div className="flex w-full max-w-5xl px-4 py-20 md:px-8">
-          <div
-            className="mx-auto flex w-full max-w-5xl justify-center rounded-3xl bg-gray-800 px-4 py-20 md:px-8"
-            id="features"
-          >
-            <div className="flex flex-col items-center">
-              {/* Image container */}
-              <div className="mb-4 h-64 w-64">
-                <img
-                  className="h-full w-full rounded-2xl object-cover shadow-2xl"
-                  src="/_static/testimonials/jaski.jpeg"
-                  alt="Jaski"
-                />
-              </div>
-              {/* Text content */}
-              <div className="max-w-xl text-center">
-                <blockquote className="text-l text-balance leading-8 text-gray-100 sm:text-xl sm:leading-9">
-                  <p>
-                    True builders listen to their users and build what they
-                    need. Thanks Papermark team for solving a big pain point.
-                    DocSend monopoly will end soon!
-                  </p>
-                </blockquote>
-                <figcaption className="mt-4">
-                  <div className="text-balance font-semibold text-white">
-                    Jaski
-                  </div>
-                  <div className="text-balance text-gray-400">
-                    Founder, Townhall Network
-                  </div>
-                </figcaption>
-              </div>
-            </div>
-          </div>
-        </div>
-      </div>
-    </div>
-  );
-=======
 import { Metadata } from "next";
 
 import LoginClient from "./page-client";
@@ -303,5 +38,4 @@
 
 export default function LoginPage() {
   return <LoginClient />;
->>>>>>> eb830821
 }