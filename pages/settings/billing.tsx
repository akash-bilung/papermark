--- conflicted
+++ resolved
@@ -202,14 +202,6 @@
                       <div className="h-10 w-24 animate-pulse rounded-md bg-border" />
                     ))}
                   {tier.id === 3 && (
-<<<<<<< HEAD
-                    <Button
-                      type="button"
-                      variant="ghost"
-                      className="border border-gray-700">
-                      Contact us
-                    </Button>
-=======
                     <Link href="https://cal.com/marcseitz/papermark" target="_blank">
                       <Button
                         type="button"
@@ -220,7 +212,6 @@
                         Contact us
                       </Button>
                     </Link>
->>>>>>> 01aef6e1
                   )}
                 </div>
               </div>
