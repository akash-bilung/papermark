--- conflicted
+++ resolved
@@ -10,7 +10,6 @@
 import { useEffect, useMemo, useState } from "react";
 import { toast } from "sonner";
 
-
 interface Tier {
   id: number;
   title: string;
@@ -20,7 +19,6 @@
   description: string;
   features: string[];
 }
-
 
 export default function Billing() {
   const router = useRouter();
@@ -42,8 +40,6 @@
     }
   }, [router.query.success]);
 
-<<<<<<< HEAD
-=======
   const tiers: Tier[] = [
     {
       id: 1,
@@ -90,7 +86,6 @@
     },
   ];
 
->>>>>>> 011b9a63
   return (
     <AppLayout>
       <Navbar current="Billing" />
@@ -117,8 +112,7 @@
                   tier.currentPlan || tier.isTrial
                     ? "ring-2 ring-primary"
                     : "ring-1 ring-gray-900/10 dark:ring-gray-200/10"
-                )}
-              >
+                )}>
                 <h2 className="text-xl font-bold mb-4 inline-flex items-center gap-x-2">
                   {tier.title}{" "}
                   {tier.currentPlan ? (
@@ -141,14 +135,12 @@
                       fill="none"
                       stroke="currentColor"
                       viewBox="0 0 24 24"
-                      xmlns="http://www.w3.org/2000/svg"
-                    >
+                      xmlns="http://www.w3.org/2000/svg">
                       <path
                         strokeLinecap="round"
                         strokeLinejoin="round"
                         strokeWidth="2"
-                        d="M5 13l4 4L19 7"
-                      ></path>
+                        d="M5 13l4 4L19 7"></path>
                     </svg>
                     {feature}
                   </div>
@@ -158,17 +150,14 @@
                     (plan ? (
                       tier.currentPlan ? (
                         <UpgradePlanModal>
-                          <Button type="button">
-                            Upgrade to Pro
-                          </Button>
+                          <Button type="button">Upgrade to Pro</Button>
                         </UpgradePlanModal>
                       ) : (
                         <Button
                           type="button"
                           variant="ghost"
                           className="border border-gray-700"
-                          disabled
-                        >
+                          disabled>
                           Change plan
                         </Button>
                       )
@@ -193,8 +182,7 @@
                                 setClicked(false);
                               });
                           }}
-                          loading={clicked}
-                        >
+                          loading={clicked}>
                           Manage Subscription
                         </Button>
                       ) : (
@@ -213,8 +201,7 @@
                     <Button
                       type="button"
                       variant="ghost"
-                      className="border border-gray-700"
-                    >
+                      className="border border-gray-700">
                       Contact us
                     </Button>
                   )}
