--- conflicted
+++ resolved
@@ -124,50 +124,6 @@
       }
 
       // Fetch the link and its related document from the database
-<<<<<<< HEAD
-      const link = await prisma.link.create({
-        data: {
-          documentId: documentLink ? targetId : null,
-          dataroomId: dataroomLink ? targetId : null,
-          linkType,
-          teamId,
-          password: hashedPassword,
-          name: linkData.name || null,
-          emailProtected:
-            linkData.audienceType === LinkAudienceType.GROUP
-              ? true
-              : linkData.emailProtected,
-          emailAuthenticated: linkData.emailAuthenticated,
-          expiresAt: exat,
-          allowDownload: linkData.allowDownload,
-          domainId: domainObj?.id || null,
-          domainSlug: domain || null,
-          slug: slug || null,
-          enableNotification: linkData.enableNotification,
-          enableFeedback: linkData.enableFeedback,
-          enableScreenshotProtection: linkData.enableScreenshotProtection,
-          enableCustomMetatag: linkData.enableCustomMetatag,
-          metaTitle: linkData.metaTitle || null,
-          metaDescription: linkData.metaDescription || null,
-          metaImage: linkData.metaImage || null,
-          metaFavicon: linkData.metaFavicon || null,
-          allowList: linkData.allowList,
-          denyList: linkData.denyList,
-          enableConversation: linkData.enableConversation,
-          audienceType: linkData.audienceType,
-          enableIndexFile: enableIndexFile,
-          groupId:
-            linkData.audienceType === LinkAudienceType.GROUP
-              ? linkData.groupId
-              : null,
-          ...(linkData.enableQuestion && {
-            enableQuestion: linkData.enableQuestion,
-            feedback: {
-              create: {
-                data: {
-                  question: linkData.questionText,
-                  type: linkData.questionType,
-=======
       const updatedLink = await prisma.$transaction(async (tx) => {
         const link = await tx.link.create({
           data: {
@@ -187,6 +143,7 @@
             domainId: domainObj?.id || null,
             domainSlug: domain || null,
             slug: slug || null,
+            enableIndexFile: enableIndexFile,
             enableNotification: linkData.enableNotification,
             enableFeedback: linkData.enableFeedback,
             enableScreenshotProtection: linkData.enableScreenshotProtection,
@@ -210,7 +167,6 @@
                     question: linkData.questionText,
                     type: linkData.questionType,
                   },
->>>>>>> efb3cbac
                 },
               },
             }),
