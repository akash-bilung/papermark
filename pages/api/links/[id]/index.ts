import { NextApiRequest, NextApiResponse } from "next";
import prisma from "@/lib/prisma";
import { getServerSession } from "next-auth/next";
import { hashPassword } from "@/lib/utils";
import { CustomUser } from "@/lib/types";
import { authOptions } from "../../auth/[...nextauth]";

export default async function handle(
  req: NextApiRequest,
  res: NextApiResponse
) {
  if (req.method === "GET") {
    // GET /api/links/:id
    const { id } = req.query as { id: string };

    try {
      const link = await prisma.link.findUnique({
        where: {
          id: id,
        },
        select: {
          id: true,
          expiresAt: true,
          emailProtected: true,
          allowDownload: true,
          password: true,
<<<<<<< HEAD
          document: { 
            select: { 
              id: true, 
              versions: {
                where: { isPrimary: true }, 
                select: { versionNumber: true }, 
                take: 1,
              } 
            } 
          },
        },
      });

      console.log("link", link);
=======
          document: { select: { id: true, name: true } },
        },
      });

      if (!link) {
        return res.status(404).json({ error: "Link not found" });
      }
>>>>>>> 51f3ef2e

      return res.status(200).json(link);
    } catch (error) {
      return res.status(500).json({
        message: "Internal Server Error",
        error: (error as Error).message,
      });
    }
  } else if (req.method === "PUT") {
    // PUT /api/links/:id
    const session = await getServerSession(req, res, authOptions);
    if (!session) {
      return res.status(401).end("Unauthorized");
    }

    const { id } = req.query as { id: string };
    const { documentId, password, expiresAt, ...linkDomainData } = req.body;

    const hashedPassword =
      password && password.length > 0 ? await hashPassword(password) : null;
    const exat = expiresAt ? new Date(expiresAt) : null;

    let { domain, slug, ...linkData } = linkDomainData;

    // set domain and slug to null if the domain is papermark.io
    if (domain && domain === "papermark.io") {
      domain = null;
      slug = null;
    }

    let domainObj;

    if (domain && slug) {
      domainObj = await prisma.domain.findUnique({
        where: {
          slug: domain,
        },
      });

      if (!domainObj) {
        return res.status(400).json({ error: "Domain not found." });
      }

      const currentLink = await prisma.link.findUnique({
        where: { id: id },
        select: {
          id: true,
          domainSlug: true,
          slug: true,
        },
      });

      // if the slug or domainSlug has changed, check if the new slug is unique
      if (currentLink?.slug !== slug || currentLink?.domainSlug !== domain) {
        const existingLink = await prisma.link.findUnique({
          where: {
            domainSlug_slug: {
              slug: slug,
              domainSlug: domain,
            },
          },
        });

        if (existingLink) {
          return res.status(400).json({
            error: "The link already exists.",
          });
        }
      }
    }

    // Update the link in the database
    const updatedLink = await prisma.link.update({
      where: { id: id },
      data: {
        documentId: documentId,
        password: hashedPassword,
        name: linkData.name || null,
        emailProtected: linkData.emailProtected,
        allowDownload: linkData.allowDownload,
        expiresAt: exat,
        domainId: domainObj?.id || null,
        domainSlug: domain || null,
        slug: slug || null,
      },
      include: {
        views: {
          orderBy: {
            viewedAt: "desc",
          },
        },
        _count: {
          select: { views: true },
        },
      },
    });

    if (!updatedLink) {
      return res.status(404).json({ error: "Link not found" });
    }

    return res.status(200).json(updatedLink);
  } else if (req.method == "DELETE") {
    // DELETE /api/links/:id
    const session = await getServerSession(req, res, authOptions);
    if (!session) {
      return res.status(401).end("Unauthorized");
    }

    const { id } = req.query as { id: string };

    try {
      const linkToBeDeleted = await prisma.link.findUnique({
        where: {
          id: id,
        },
        include: {
          document: {
            select: {
              ownerId: true,
            },
          },
        },
      });

      if (!linkToBeDeleted) {
        return res.status(404).json({ error: "Link not found" });
      }

      if (
        linkToBeDeleted.document.ownerId !== (session.user as CustomUser).id
      ) {
        return res.status(401).end("Unauthorized to access the link");
      }

      await prisma.link.delete({
        where: {
          id: id,
        },
      });

      res.status(204).end(); // 204 No Content response for successful deletes
    } catch (error) {
      return res.status(500).json({
        message: "Internal Server Error",
        error: (error as Error).message,
      });
    }
  }

  // We only allow GET and PUT requests
  res.setHeader("Allow", ["GET", "PUT"]);
  return res.status(405).end(`Method ${req.method} Not Allowed`);
}<|MERGE_RESOLUTION|>--- conflicted
+++ resolved
@@ -24,7 +24,6 @@
           emailProtected: true,
           allowDownload: true,
           password: true,
-<<<<<<< HEAD
           document: { 
             select: { 
               id: true, 
@@ -38,16 +37,9 @@
         },
       });
 
-      console.log("link", link);
-=======
-          document: { select: { id: true, name: true } },
-        },
-      });
-
       if (!link) {
         return res.status(404).json({ error: "Link not found" });
       }
->>>>>>> 51f3ef2e
 
       return res.status(200).json(link);
     } catch (error) {
