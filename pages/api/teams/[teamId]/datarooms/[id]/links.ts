import { NextApiRequest, NextApiResponse } from "next";

import { Link } from "@prisma/client";
import { getServerSession } from "next-auth/next";

import { errorhandler } from "@/lib/errorHandler";
import prisma from "@/lib/prisma";
<<<<<<< HEAD
import { CustomUser } from "@/lib/types";
=======
import { getTeamWithUsersAndDocument } from "@/lib/team/helper";
import { CustomUser, LinkWithViews } from "@/lib/types";
>>>>>>> 4aa80645
import { decryptEncrpytedPassword, log } from "@/lib/utils";

import { authOptions } from "../../../../auth/[...nextauth]";

export default async function handle(
  req: NextApiRequest,
  res: NextApiResponse,
) {
  if (req.method === "GET") {
    // GET /api/teams/:teamId/datarooms/:id/links
    const session = await getServerSession(req, res, authOptions);
    if (!session) {
      return res.status(401).end("Unauthorized");
    }

    const { teamId, id: dataroomId } = req.query as {
      teamId: string;
      id: string;
    };

    const userId = (session.user as CustomUser).id;

    try {
      // Check if the user is part of the team
      const team = await prisma.team.findUnique({
        where: {
          id: teamId,
          users: {
            some: {
              userId: userId,
            },
          },
        },
      });

      if (!team) {
        return res.status(401).end("Unauthorized");
      }

      let links = await prisma.link.findMany({
        where: {
          dataroomId,
          linkType: "DATAROOM_LINK",
          teamId: teamId,
        },
        orderBy: {
          createdAt: "desc",
        },
        include: {
          views: {
            where: {
              viewType: "DATAROOM_VIEW",
            },
            orderBy: {
              viewedAt: "desc",
            },
          },
          customFields: true,
          _count: {
            select: { views: { where: { viewType: "DATAROOM_VIEW" } } },
          },
        },
      });

      // Decrypt the password for each link
<<<<<<< HEAD
      if (links && links.length > 0) {
        links = await Promise.all(
          links.map(async (link) => {
            // Decrypt the password if it exists
            if (link.password !== null) {
              link.password = decryptEncrpytedPassword(link.password);
            }
            const tags = await prisma.tag.findMany({
              where: {
                taggedItems: {
                  some: {
                    linkId: link.id,
                  },
                },
              },
              select: {
                id: true,
                name: true,
                color: true,
                description: true,
              },
            });

            return {
              ...link,
              ["tags"]: tags,
            };
          }),
        );
=======
      const extendedLinks: LinkWithViews[] = links as LinkWithViews[];

      for (const link of extendedLinks) {
        if (link.password !== null) {
          link.password = decryptEncrpytedPassword(link.password);
        }
        if (link.enableUpload && link.uploadFolderId !== null) {
          const folder = await prisma.dataroomFolder.findUnique({
            where: {
              id: link.uploadFolderId,
            },
            select: {
              name: true,
            },
          });
          link.uploadFolderName = folder?.name;
        }
>>>>>>> 4aa80645
      }

      // console.log("links", links);
      return res.status(200).json(extendedLinks);
    } catch (error) {
      log({
        message: `Failed to get links for dataroom: _${dataroomId}_. \n\n ${error} \n\n*Metadata*: \`{teamId: ${teamId}, userId: ${userId}}\``,
        type: "error",
      });
      errorhandler(error, res);
    }
  } else {
    // We only allow GET requests
    res.setHeader("Allow", ["GET"]);
    return res.status(405).end(`Method ${req.method} Not Allowed`);
  }
}<|MERGE_RESOLUTION|>--- conflicted
+++ resolved
@@ -5,12 +5,8 @@
 
 import { errorhandler } from "@/lib/errorHandler";
 import prisma from "@/lib/prisma";
-<<<<<<< HEAD
-import { CustomUser } from "@/lib/types";
-=======
 import { getTeamWithUsersAndDocument } from "@/lib/team/helper";
 import { CustomUser, LinkWithViews } from "@/lib/types";
->>>>>>> 4aa80645
 import { decryptEncrpytedPassword, log } from "@/lib/utils";
 
 import { authOptions } from "../../../../auth/[...nextauth]";
@@ -50,7 +46,7 @@
         return res.status(401).end("Unauthorized");
       }
 
-      let links = await prisma.link.findMany({
+      const links = await prisma.link.findMany({
         where: {
           dataroomId,
           linkType: "DATAROOM_LINK",
@@ -75,14 +71,25 @@
         },
       });
 
+      let extendedLinks: LinkWithViews[] = links as LinkWithViews[];
       // Decrypt the password for each link
-<<<<<<< HEAD
-      if (links && links.length > 0) {
-        links = await Promise.all(
-          links.map(async (link) => {
+      if (extendedLinks && extendedLinks.length > 0) {
+        extendedLinks = await Promise.all(
+          extendedLinks.map(async (link) => {
             // Decrypt the password if it exists
             if (link.password !== null) {
               link.password = decryptEncrpytedPassword(link.password);
+            }
+            if (link.enableUpload && link.uploadFolderId !== null) {
+              const folder = await prisma.dataroomFolder.findUnique({
+                where: {
+                  id: link.uploadFolderId,
+                },
+                select: {
+                  name: true,
+                },
+              });
+              link.uploadFolderName = folder?.name;
             }
             const tags = await prisma.tag.findMany({
               where: {
@@ -106,25 +113,6 @@
             };
           }),
         );
-=======
-      const extendedLinks: LinkWithViews[] = links as LinkWithViews[];
-
-      for (const link of extendedLinks) {
-        if (link.password !== null) {
-          link.password = decryptEncrpytedPassword(link.password);
-        }
-        if (link.enableUpload && link.uploadFolderId !== null) {
-          const folder = await prisma.dataroomFolder.findUnique({
-            where: {
-              id: link.uploadFolderId,
-            },
-            select: {
-              name: true,
-            },
-          });
-          link.uploadFolderName = folder?.name;
-        }
->>>>>>> 4aa80645
       }
 
       // console.log("links", links);
